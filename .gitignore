--- conflicted
+++ resolved
@@ -27,15 +27,13 @@
 *.ico
 *.png
 
-<<<<<<< HEAD
 # Locales and build output
 locales/
 
 # Cookies directory (contains sensitive authentication data)
 cookies/
-=======
+
 # Keep only essential binaries for functionality
 !bin/ffmpeg.dll
 !bin/ffmpeg.exe
-!bin/*.dll
->>>>>>> 4abd69b8
+!bin/*.dll